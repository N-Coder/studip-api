--- conflicted
+++ resolved
@@ -9,7 +9,7 @@
 
 from .parsers import *
 from .database import SyncMode
-from .util import prompt_choice, ellipsize
+from .util import prompt_choice, ellipsize, escape_file_name
 from .async import ThreadPool
 
 
@@ -200,7 +200,6 @@
         pending_files = self.db.list_files(full=True, select_sync_metadata_only=False,
                 select_sync_no=False)
 
-<<<<<<< HEAD
         for i, file in enumerate(pending_files):
             file_path = path.join(files_dir, file.id)
             if not path.isfile(file_path):
@@ -216,139 +215,9 @@
                     r = self.http.get(url)
                 except RequestException as e:
                     raise SessionError("Unable to download file {}: {}".format(file.name, e))
-=======
-        fs_escape_mode = self.config["filesystem", "escape"]
-        fs_charset = self.config["filesystem", "charset"]
-        fs_escape = lambda str: escape_file_name(str, fs_charset, fs_escape_mode)
-
-        def format_path(tokens):
-            try:
-                return path_format.format(**tokens)
-            except Exception:
-                raise SessionError("Invalid path format: " + path_format)
-
-        # Check-out files, creating any parent folders
-        try:
-            for file in self.db.list_files(full=True, select_sync_metadata_only=False,
-                    select_sync_no=False):
-
-
-                def make_path(folders):
-                    return path.join(*map(fs_escape, folders)) if folders else ""
-
-                descr_no_ext = file.description
-                if descr_no_ext.endswith("." + file.extension):
-                    descr_no_ext = descr_no_ext[:-1-len(file.extension)]
-
-                short_path = file.path
-                if short_path[0] == "Allgemeiner Dateiordner":
-                    short_path = short_path[1:]
-
-                tokens = {
-                    "semester": file.course_semester,
-                    "course-id": file.course,
-                    "course": fs_escape(file.course_name),
-                    "type": fs_escape(file.course_type),
-                    "path": make_path(file.path),
-                    "short-path": make_path(short_path),
-                    "id": file.id,
-                    "name": fs_escape(file.name),
-                    "ext": file.extension,
-                    "description": fs_escape(file.description),
-                    "descr-no-ext": fs_escape(descr_no_ext),
-                    "author": fs_escape(file.author),
-                    "time": fs_escape(str(file.created))
-                }
-
-                rel_path = format_path(tokens)
-
-                # First update modified_folders, then create directories.
-                folder = path.dirname(rel_path)
-                while folder:
-                    modified_folders.add(folder)
-                    folder = path.dirname(folder)
-
-                abs_path = path.join(self.sync_dir, rel_path)
-                os.makedirs(path.dirname(abs_path), exist_ok=True)
-
-                if not path.isfile(abs_path):
-                    if first_file:
-                        print()
-                        first_file = False
-                    print("Downloading file {}...".format(rel_path))
-
-                    url = self.studip_url("/studip/sendfile.php?force_download=1&type=0&" \
-                            + urlencode({"file_id": file.id, "file_name": file.name }))
-                    try:
-                        r = self.http.get(url)
-                    except RequestException as e:
-                        raise SessionError("Unable to download file {}: {}".format(file.name, e))
-
-                    with open(abs_path, "wb") as writer:
-                        writer.write(r.content)
-                        timestamp = time.mktime(file.created.timetuple())
-
-                    if file.copyrighted:
-                        copyrighted_files.append(rel_path)
-
-                    os.utime(abs_path, (timestamp, timestamp))
-
-        finally:
-            modified_folders = list(modified_folders)
-            modified_folders.sort(key=lambda f: len(f), reverse=True)
-
-            def update_directory_mtime(dir):
-                latest_ctime = 0
-                for file in os.listdir(dir):
-                    if not file.startswith("."):
-                        latest_ctime = max(latest_ctime, path.getmtime(dir + "/" + file))
->>>>>>> 6d9db860
 
                 with open(file_path, "wb") as writer:
                     writer.write(r.content)
                     timestamp = time.mktime(file.created.timetuple())
 
-<<<<<<< HEAD
-                os.utime(file_path, (timestamp, timestamp))
-=======
-            for folder in modified_folders:
-                update_directory_mtime(path.join(self.sync_dir, folder))
-            update_directory_mtime(self.sync_dir)
-
-            if copyrighted_files:
-                print("\n" + "-"*80)
-                print("The following files have special copyright notices:\n")
-                for file in copyrighted_files:
-                    print("  -", file)
-                print("\nPlease make sure you have looked up, read and understood the terms and"
-                        " conditions of these files before proceeding to use them.")
-                print("-"*80 + "\n")
-
-        # Create course folders for all courses that do not have files yet
-        for course in self.db.list_courses(full=True, select_sync_metadata_only=False,
-                select_sync_no=False):
-            # Construct a dummy file for extracting the fromatted path
-            tokens = {
-                "semester": course.semester,
-                "course-id": course,
-                "course": fs_escape(course.name),
-                "type": fs_escape(course.type),
-                "path": "",
-                "short-path": "",
-                "id": "0" * 32,
-                "name": "dummy",
-                "ext": "txt",
-                "description": "dummy.txt",
-                "descr-no-ext": "dummy",
-                "author": "A",
-                "time": fs_escape(str(time.localtime()))
-            }
-
-            abs_path = path.join(self.sync_dir, format_path(tokens))
-
-            try:
-                os.makedirs(path.dirname(abs_path), exist_ok=True)
-                print("Created folder for empty {} {}".format(course.type, course.name))
-            except OSError: # Folder already exists
-                pass
->>>>>>> 6d9db860
+                os.utime(file_path, (timestamp, timestamp))